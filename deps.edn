--- conflicted
+++ resolved
@@ -24,13 +24,8 @@
   :codox {:extra-deps {codox/codox {:mvn/version "0.10.7"}}
           :exec-fn codox.main/generate-docs
           :exec-args {:name "coffi"
-<<<<<<< HEAD
-                      :version "v0.5.357"
-                      :description "A Foreign Function Interface in Clojure for JDK 18."
-=======
                       :version "v0.6.409"
                       :description "A Foreign Function Interface in Clojure for JDK 19."
->>>>>>> 58f1e69b
                       :source-paths  ["src/clj"]
                       :output-path "docs"
                       :source-uri "https://github.com/IGJoshua/coffi/blob/{git-commit}/{filepath}#L{line}"
