--- conflicted
+++ resolved
@@ -81,7 +81,6 @@
              :err))
       :ok)))
 
-<<<<<<< HEAD
 (ffi/defvar freed? "freed" ::mem/int)
 
 (def get-variable-length-array* (ffi/make-downcall "get_variable_length_array" [::mem/pointer] ::mem/int))
@@ -105,7 +104,6 @@
                 (free-variable-length-array* floats-addr)))))]
     (t/is (not (zero? @freed?)))
     (t/is (= floats (mapv #(* (float 1.5) %) (range (count floats)))))))
-=======
 
 (mem/defstruct Point [x ::mem/float y ::mem/float])
 
@@ -135,5 +133,4 @@
   (t/are [x y] (= x (y ((ffi/cfn "complexTypeTest" [::ComplexTypeWrapped] ::ComplexTypeWrapped)
                         (ComplexTypeWrapped. (Point. 2 3) 4 (int-array [5 6 7 8]) "hello from clojure"))))
     {:x {:x 3.0 :y 4.0} :y 3 :w "hello from c"} #(dissoc % :z)
-    [5 6 7 8] (comp vec :z)))
->>>>>>> 6383c6e4
+    [5 6 7 8] (comp vec :z)))