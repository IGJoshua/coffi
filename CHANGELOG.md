--- conflicted
+++ resolved
@@ -2,13 +2,11 @@
 All notable changes to this project will be documented in this file. This change log follows the conventions of [keepachangelog.com](http://keepachangelog.com/).
 
 ## [Unreleased]
-<<<<<<< HEAD
+### Added
+- New `coffi.layout` namespace with support for forcing C layout rules on structs
+
 ### Fixed
 - C-characters were being read as UTF-16 rather than ASCII code points
-=======
-### Added
-- New `coffi.layout` namespace with support for forcing C layout rules on structs
->>>>>>> d54863ff
 
 ## [0.2.277] - 2021-10-25
 ### Fixed
